from dis import dis
from typing import Tuple, List, Optional, Dict, Callable
import math
import glob
import argparse
import torch
import torch.nn as nn
import numpy as np
import pybullet as pb
import pybullet_data
import gym
from gym.spaces.discrete import Discrete
import time
import h5py
import matplotlib.pyplot as plt
from scipy.spatial.transform import Rotation as R

import os

import nuro_arm
import nuro_arm.robot.robot_arm as robot

from curriculum import ObjectRoutine
from augmentations import Preprocess

<<<<<<< HEAD
HOME_JPOS = [0, -1, 1.2, 1.4, 0]
# under this euclidean distance, grasp will be considered success
TERMINAL_ERROR_MARGIN = 0.035
=======
READY_JPOS = [0, -1, 1.2, 1.4, 0]
TERMINAL_ERROR_MARGIN = 0.004
>>>>>>> 73d099ba

# NOTE: Besides Forward, are these intended to be in radians or in joint units?
ROTATION_DELTA = 0.02
VERTICAL_DELTA = 0.01
DISTANCE_DELTA = 0.01
ROLL_DELTA = 0.01


class HandoverArm(robot.RobotArm):
    def __init__(self, controller_type='sim', headless=True, realtime=False, workspace=None, pb_client=None, serial_number=None):
        super().__init__(controller_type, headless,
                         realtime, workspace, pb_client, serial_number)

        self.end_effector_link_index = 11
        self.camera_link_index = 12
        self.open_gripper
        if controller_type == 'sim':
            self._id = self._sim.robot_id

        self.arm_ready_jpos = HOME_JPOS
        # self.base_rotation_radians = self.controller._to_radians(1, READY_JPOS[0])

<<<<<<< HEAD
    def ready(self, randomize=True):
        '''
        moves the arm to the 'ready' position (bent, pointing forward toward workspace)
        '''

        self.open_gripper()
        self.mp._teleport_gripper(1)

        self.mp._teleport_arm(HOME_JPOS)

        if randomize:
            rot_off = np.random.randint(-4, 4)
            z_off = np.random.randint(-4, 4)
            self.execute_action(rot_off, z_off, 0, 0)
=======

    def ready(self):
        '''
        moves the arm to the 'ready' position (bent, pointing forward toward workspace)
        '''
        # self.open_gripper()
        self.mp._teleport_gripper(1)
        # [pb.resetJointState(self.robot_id, i, jp, physicsClientId=self._client)
        #    for i,jp in zip(self.arm_joint_ids, arm_jpos)]
        self.mp._teleport_arm(READY_JPOS)
>>>>>>> 73d099ba

    def execute_action(self,
                       rot_act: int,
                       z_act: int,
                       dist_act: int,
                       roll_act: int) -> bool:
        '''takes an action returned from policy neural network and moves joints accordingly.
        Params
        ------
        takes the four dimensions of the action space, all in {-1, 0, 1}
        rot_act: base rotation
        z_act: up/down on z axis
        dist_act: forward/backward from center of robot
        roll_act: gripper roll

        Returns
        -------
            True if collision-free action was predicted

        '''
        start_jpos = self.get_arm_jpos()
        (old_x, old_y, old_z), ee_quat = self.get_hand_pose()
        old_roll, _, old_yaw = R.from_quat(ee_quat).as_euler('zyz')
        # old_yaw = np.arctan2(old_y, old_x)
        # print(old_yaw, R.from_quat(ee_quat).as_euler('zyz'))
        old_radius = np.linalg.norm((old_x, old_y))

        x = old_x + (dist_act * DISTANCE_DELTA) * np.cos(old_yaw)
        y = old_y + (dist_act * DISTANCE_DELTA) * np.sin(old_yaw)
        z = old_z + (z_act * VERTICAL_DELTA)
        yaw = old_yaw + (rot_act * ROTATION_DELTA)
        roll = old_roll + (roll_act * ROLL_DELTA)

        new_pos = (x, y, z)
        new_quat = R.from_euler('zyz', (roll, np.pi/2, yaw)).as_quat()
<<<<<<< HEAD
        next_jpos, info = self.mp.calculate_ik(new_pos, new_quat)
        
        valid_action = info['ik_pos_error'] < 0.05 and info['ik_rot_error'] < 0.2

        valid_action = valid_action and self.mp.is_collision_free(next_jpos, False)[0]

        # valid_action, collisions = self.mp.is_collision_free_trajectory(
            # start_jpos, next_jpos, ignore_gripper=False, n_substeps=4)
        if valid_action:
            self.mp._teleport_arm(next_jpos)

        return valid_action
=======
        next_jpos = self.mp.calculate_ik(new_pos, new_quat)[0]


        valid_action, collisions = self.mp.is_collision_free_trajectory(start_jpos, next_jpos, ignore_gripper=False, n_substeps=4)
        if valid_action:
            self.mp._teleport_arm(next_jpos) 
        return valid_action

>>>>>>> 73d099ba

        # self.mp._teleport_arm(joint_pos)
        # self.controller.power_off_servos()


class WristCamera:
    def __init__(self, robot: HandoverArm, img_size: int) -> None:
        '''Camera that is mounted to view workspace from above
        Hint
        ----
        For this camera setup, it may be easiest if you use the functions
        `pybullet.computeViewMatrix` and `pybullet.computeProjectionMatrixFOV`.
        cameraUpVector should be (0,1,0)
        Parameters
        ----------
        workspace
            2d array describing extents of robot workspace that is to be viewed,
            in the format: ((min_x,min_y), (max_x, max_y))
        Attributes
        ----------
        img_size : int
            height, width of rendered image
        view_mtx : List[float]
            view matrix that is positioned to view center of workspace from above
        proj_mtx : List[float]
            proj matrix that set up to fully view workspace
        '''
        self.img_size = img_size
        self.robot = robot
        self.type = robot.controller_type

        self.computeView()

    def computeView(self):
        """
        Computes the view matrix and projection matrix based on the position and orientation of the robot's end effector
        """
        pos, quat = pb.getLinkState(
            self.robot._id, self.robot.camera_link_index)[:2]

        rotmat = R.from_quat(quat).as_matrix().T
        pos = - np.dot(rotmat, pos)

        self.view_mtx = np.eye(4)
        self.view_mtx[:3, :3] = rotmat
        self.view_mtx[:3, 3] = pos

        self.view_mtx = np.ravel(self.view_mtx, order='F')

        self.proj_mtx = pb.computeProjectionMatrixFOV(fov=CAMERA_FOV,
                                                      aspect=1,
                                                      nearVal=0.01,
                                                      farVal=10)

    def get_image(self) -> Tuple[np.ndarray, np.ndarray]:
        '''Takes rgb image
        Returns
        -------
        np.ndarray
            shape (H,W,3) with dtype=np.uint8
        '''
        rgba, _, mask = tuple(
            pb.getCameraImage(width=self.img_size,
                              height=self.img_size,
                              viewMatrix=self.view_mtx,
                              projectionMatrix=self.proj_mtx,
                              renderer=pb.ER_TINY_RENDERER)[2:5])

        return rgba[..., :3], mask


class HandoverGraspingEnv(gym.Env):
    def __init__(self,
                 episode_length: int = 60,
                 sparse_reward: bool = True,
                 img_size: int = 128,
                 render: bool = False,
                 ) -> None:
        '''Pybullet simulator with robot that performs top down grasps of a
        single object.  A camera is positioned to take images of workspace
        from above.
        '''
        # add robot
        self.robot = HandoverArm(headless=not render)
        pb.setGravity(0, 0, 0)

        self.prepro = Preprocess(('blur', 'brightness'))

        self.camera = WristCamera(self.robot, img_size)
        self.img_size = img_size

        # add object
        self.object_width = 0.02

<<<<<<< HEAD
        self.object_routine = ObjectRoutine(moving_mode='noise', moving_dimensions=['horizontal', 'vertical', 'roll'])
=======
        # no options currently given
        self.object_routine = ObjectRoutine(
            self.object_id)#, moving_mode='noise', dimensions=['vertical', 'horizontal', 'depth'])

        pb.resetBasePositionAndOrientation(self.object_id, self.object_routine.getPos(
        ), pb.getQuaternionFromEuler(self.object_routine.getOrn()))
>>>>>>> 73d099ba

        self.t_step = 0
        self.episode_length = episode_length
        self.sparse = sparse_reward

        self.observation_space = gym.spaces.Box(
            0, 255, shape=(img_size, img_size, 3), dtype=np.float32)

        # Four action spaces, each representing a positive, zero, or negative change
        self.base_rotation_actions = Discrete(n=3, start=-1)
        self.pitch_actions = Discrete(n=3, start=-1)
        self.forward_actions = Discrete(n=3, start=-1)
        self.wrist_rotation_actions = Discrete(n=3, start=-1)

        # NOTE: if sampling, subtract 1
<<<<<<< HEAD
        self.action_space = gym.spaces.MultiDiscrete([3, 3, 3, 3])
        # self.action_space = gym.spaces.Discrete(81)
=======
        self.action_space = gym.spaces.tuple.Tuple((
                self.base_rotation_actions, 
                self.pitch_actions, 
                self.forward_actions, 
                self.wrist_rotation_actions))
        self.action_space_shape = tuple([space.shape for space in self.action_space.spaces])
>>>>>>> 73d099ba

    def reset(self) -> np.ndarray:
        '''Resets environment by randomly placing object
        '''
        self.object_routine.reset()
        self.robot.ready()
        # self.reset_object_texture()
        self.t_step = 0

        return self.get_obs()

    def step(self, action: np.ndarray):
        '''
        Takes one step in the environment.

        Params
        ------
            action: 4-vector with discrete values in {-1, 0, 1}
        Returns
        ------
            obs, reward, done, info
        '''
        self.action_space.contains(action)
<<<<<<< HEAD

        # TODO maybe different reward schema?
        # tmp = action
        # action = []
        # for i in range(4):
            # action.append(tmp % 3 - 1)
            # tmp = tmp // 3

        if self.robot.execute_action(*action):
            collided = False
        else:
            collided = True
=======

        if self.robot.execute_action(*action):
            reward = self.getReward()
        else:
            reward = -100
>>>>>>> 73d099ba

        self.t_step += 1

        obs = self.get_obs()
        reward, done = self.getReward()

        done = done or self.t_step >= self.episode_length# or collided

        # diagnostic information, what should we put here?
        info = {'success': self.canGrasp()}

        self.object_routine.step()

        return obs, reward, done, info

    def getEEPosOrn(self):
        ee_ls = pb.getLinkState(
            self.robot._id, self.robot.end_effector_link_index, computeForwardKinematics=True)
        return tuple(ee_ls[:2])


    def canGrasp(self) -> bool:
        '''Determines if the current position of the gripper's is such that the object is within a small error margin of grasp point.
        '''

        # grip_pos = pb.getLinkState(
        #     self.robot._id, self.robot.end_effector_link_index, computeForwardKinematics=True)[0]
        # obj_pos = pb.getBasePositionAndOrientation(self.object_id)[0]
        # return np.allclose(grip_pos, obj_pos, atol=TERMINAL_ERROR_MARGIN, rtol=0)
        return self.distToGrasp() < TERMINAL_ERROR_MARGIN

    def distToGrasp(self) -> float:
        ''' Euclidian distance to the grasping object '''

<<<<<<< HEAD
        grip_pos = pb.getLinkState(
            self.robot._id, self.robot.end_effector_link_index, computeForwardKinematics=True)[0]
        obj_pos = pb.getBasePositionAndOrientation(self.object_routine._id)[0]
=======
        grip_pos, grip_orn = self.getEEPosOrn()
        obj_pos = pb.getBasePositionAndOrientation(self.object_id)[0]
>>>>>>> 73d099ba

        return float(np.linalg.norm(np.subtract(grip_pos, obj_pos)))

    def getReward(self) -> Tuple[float, bool]:
        ''' Defines the terminal states in the learning environment'''

        # TODO: Issue penalty if runs into an obstacle

        done = self.canGrasp()

        if self.sparse:
            return int(done), done
        else:
            return 0.001/self.distToGrasp(), done

    def get_obs(self) -> np.ndarray:
        '''Takes picture using camera, returns rgb and segmentation mask of image
        Returns
        -------
        np.ndarray
            rgb image of shape (H,W,3) and dtype of np.uint8
        '''
        self.camera.computeView()
        rgb, mask = self.camera.get_image()
<<<<<<< HEAD

        # add virtual background for augmentation purposes (untested)
        # if background_mask is not None:
        #     def map_fn(pix, bkrd_pix, mask_i,
        #                ): return pix if mask_i != 0 else bkrd_pix
        #     rgb = np.vectorize(map_fn)(zip(rgb[:2], background_mask[:2], mask))
=======
        rgb = self.prepro(rgb)
>>>>>>> 73d099ba
        return rgb

    def plot_obs(self):
        plt.imshow(self.get_obs())
        plt.show()


if __name__ == "__main__":
    env = HandoverGraspingEnv(render=False, img_size=86)
    pb.configureDebugVisualizer(pb.COV_ENABLE_GUI, 0)
    pb.resetDebugVisualizerCamera(cameraDistance=.4,
                                  cameraYaw=65.2,
                                  cameraPitch=-40.6,
                                  cameraTargetPosition=(.5, -0.36, 0.40))
    env.robot.ready()
<<<<<<< HEAD

    while not np.allclose(env.robot.get_arm_jpos(), HOME_JPOS, atol=.05):
        pb.stepSimulation()
        time.sleep(.001)

    env.robot.execute_action(0, -1, 0, 0)

    for _ in range(1000):
        [pb.stepSimulation() for _ in range(10)]
        time.sleep(.001)
    print('after', env.robot.get_arm_jpos())
    print('after hand pose', env.robot.get_hand_pose())

=======
    env.plot_obs()
    
>>>>>>> 73d099ba
    exit()<|MERGE_RESOLUTION|>--- conflicted
+++ resolved
@@ -16,28 +16,21 @@
 from scipy.spatial.transform import Rotation as R
 
 import os
-
 import nuro_arm
 import nuro_arm.robot.robot_arm as robot
 
 from curriculum import ObjectRoutine
 from augmentations import Preprocess
 
-<<<<<<< HEAD
 HOME_JPOS = [0, -1, 1.2, 1.4, 0]
-# under this euclidean distance, grasp will be considered success
 TERMINAL_ERROR_MARGIN = 0.035
-=======
-READY_JPOS = [0, -1, 1.2, 1.4, 0]
-TERMINAL_ERROR_MARGIN = 0.004
->>>>>>> 73d099ba
-
-# NOTE: Besides Forward, are these intended to be in radians or in joint units?
+
 ROTATION_DELTA = 0.02
 VERTICAL_DELTA = 0.01
 DISTANCE_DELTA = 0.01
 ROLL_DELTA = 0.01
 
+BACKGROUNDS_DIR =  "/Users/tom/Documents/tiny-imagenet-200/val/images"
 
 class HandoverArm(robot.RobotArm):
     def __init__(self, controller_type='sim', headless=True, realtime=False, workspace=None, pb_client=None, serial_number=None):
@@ -53,7 +46,6 @@
         self.arm_ready_jpos = HOME_JPOS
         # self.base_rotation_radians = self.controller._to_radians(1, READY_JPOS[0])
 
-<<<<<<< HEAD
     def ready(self, randomize=True):
         '''
         moves the arm to the 'ready' position (bent, pointing forward toward workspace)
@@ -68,24 +60,12 @@
             rot_off = np.random.randint(-4, 4)
             z_off = np.random.randint(-4, 4)
             self.execute_action(rot_off, z_off, 0, 0)
-=======
-
-    def ready(self):
-        '''
-        moves the arm to the 'ready' position (bent, pointing forward toward workspace)
-        '''
-        # self.open_gripper()
-        self.mp._teleport_gripper(1)
-        # [pb.resetJointState(self.robot_id, i, jp, physicsClientId=self._client)
-        #    for i,jp in zip(self.arm_joint_ids, arm_jpos)]
-        self.mp._teleport_arm(READY_JPOS)
->>>>>>> 73d099ba
 
     def execute_action(self,
                        rot_act: int,
                        z_act: int,
                        dist_act: int,
-                       roll_act: int) -> bool:
+                       roll_act: int):
         '''takes an action returned from policy neural network and moves joints accordingly.
         Params
         ------
@@ -115,7 +95,6 @@
 
         new_pos = (x, y, z)
         new_quat = R.from_euler('zyz', (roll, np.pi/2, yaw)).as_quat()
-<<<<<<< HEAD
         next_jpos, info = self.mp.calculate_ik(new_pos, new_quat)
         
         valid_action = info['ik_pos_error'] < 0.05 and info['ik_rot_error'] < 0.2
@@ -128,16 +107,6 @@
             self.mp._teleport_arm(next_jpos)
 
         return valid_action
-=======
-        next_jpos = self.mp.calculate_ik(new_pos, new_quat)[0]
-
-
-        valid_action, collisions = self.mp.is_collision_free_trajectory(start_jpos, next_jpos, ignore_gripper=False, n_substeps=4)
-        if valid_action:
-            self.mp._teleport_arm(next_jpos) 
-        return valid_action
-
->>>>>>> 73d099ba
 
         # self.mp._teleport_arm(joint_pos)
         # self.controller.power_off_servos()
@@ -187,7 +156,7 @@
 
         self.view_mtx = np.ravel(self.view_mtx, order='F')
 
-        self.proj_mtx = pb.computeProjectionMatrixFOV(fov=CAMERA_FOV,
+        self.proj_mtx = pb.computeProjectionMatrixFOV(fov=90,
                                                       aspect=1,
                                                       nearVal=0.01,
                                                       farVal=10)
@@ -213,7 +182,7 @@
     def __init__(self,
                  episode_length: int = 60,
                  sparse_reward: bool = True,
-                 img_size: int = 128,
+                 img_size: int = 64,
                  render: bool = False,
                  ) -> None:
         '''Pybullet simulator with robot that performs top down grasps of a
@@ -224,24 +193,15 @@
         self.robot = HandoverArm(headless=not render)
         pb.setGravity(0, 0, 0)
 
-        self.prepro = Preprocess(('blur', 'brightness'))
-
         self.camera = WristCamera(self.robot, img_size)
         self.img_size = img_size
 
+        self.prepro = Preprocess(augmentations=('brightness', 'blur'), bkrd_dir=BACKGROUNDS_DIR)
+
         # add object
         self.object_width = 0.02
 
-<<<<<<< HEAD
         self.object_routine = ObjectRoutine(moving_mode='noise', moving_dimensions=['horizontal', 'vertical', 'roll'])
-=======
-        # no options currently given
-        self.object_routine = ObjectRoutine(
-            self.object_id)#, moving_mode='noise', dimensions=['vertical', 'horizontal', 'depth'])
-
-        pb.resetBasePositionAndOrientation(self.object_id, self.object_routine.getPos(
-        ), pb.getQuaternionFromEuler(self.object_routine.getOrn()))
->>>>>>> 73d099ba
 
         self.t_step = 0
         self.episode_length = episode_length
@@ -257,17 +217,10 @@
         self.wrist_rotation_actions = Discrete(n=3, start=-1)
 
         # NOTE: if sampling, subtract 1
-<<<<<<< HEAD
         self.action_space = gym.spaces.MultiDiscrete([3, 3, 3, 3])
         # self.action_space = gym.spaces.Discrete(81)
-=======
-        self.action_space = gym.spaces.tuple.Tuple((
-                self.base_rotation_actions, 
-                self.pitch_actions, 
-                self.forward_actions, 
-                self.wrist_rotation_actions))
-        self.action_space_shape = tuple([space.shape for space in self.action_space.spaces])
->>>>>>> 73d099ba
+
+        self.reset()
 
     def reset(self) -> np.ndarray:
         '''Resets environment by randomly placing object
@@ -291,7 +244,6 @@
             obs, reward, done, info
         '''
         self.action_space.contains(action)
-<<<<<<< HEAD
 
         # TODO maybe different reward schema?
         # tmp = action
@@ -304,13 +256,6 @@
             collided = False
         else:
             collided = True
-=======
-
-        if self.robot.execute_action(*action):
-            reward = self.getReward()
-        else:
-            reward = -100
->>>>>>> 73d099ba
 
         self.t_step += 1
 
@@ -325,12 +270,6 @@
         self.object_routine.step()
 
         return obs, reward, done, info
-
-    def getEEPosOrn(self):
-        ee_ls = pb.getLinkState(
-            self.robot._id, self.robot.end_effector_link_index, computeForwardKinematics=True)
-        return tuple(ee_ls[:2])
-
 
     def canGrasp(self) -> bool:
         '''Determines if the current position of the gripper's is such that the object is within a small error margin of grasp point.
@@ -345,14 +284,9 @@
     def distToGrasp(self) -> float:
         ''' Euclidian distance to the grasping object '''
 
-<<<<<<< HEAD
         grip_pos = pb.getLinkState(
             self.robot._id, self.robot.end_effector_link_index, computeForwardKinematics=True)[0]
         obj_pos = pb.getBasePositionAndOrientation(self.object_routine._id)[0]
-=======
-        grip_pos, grip_orn = self.getEEPosOrn()
-        obj_pos = pb.getBasePositionAndOrientation(self.object_id)[0]
->>>>>>> 73d099ba
 
         return float(np.linalg.norm(np.subtract(grip_pos, obj_pos)))
 
@@ -361,14 +295,15 @@
 
         # TODO: Issue penalty if runs into an obstacle
 
+        REWARD_SCALE = 1e-3
         done = self.canGrasp()
 
         if self.sparse:
             return int(done), done
         else:
-            return 0.001/self.distToGrasp(), done
-
-    def get_obs(self) -> np.ndarray:
+            return REWARD_SCALE/self.distToGrasp(), done
+
+    def get_obs(self, background_replace=True) -> np.ndarray:
         '''Takes picture using camera, returns rgb and segmentation mask of image
         Returns
         -------
@@ -377,17 +312,8 @@
         '''
         self.camera.computeView()
         rgb, mask = self.camera.get_image()
-<<<<<<< HEAD
-
-        # add virtual background for augmentation purposes (untested)
-        # if background_mask is not None:
-        #     def map_fn(pix, bkrd_pix, mask_i,
-        #                ): return pix if mask_i != 0 else bkrd_pix
-        #     rgb = np.vectorize(map_fn)(zip(rgb[:2], background_mask[:2], mask))
-=======
-        rgb = self.prepro(rgb)
->>>>>>> 73d099ba
-        return rgb
+
+        return self.prepro(rgb, mask)
 
     def plot_obs(self):
         plt.imshow(self.get_obs())
@@ -395,29 +321,9 @@
 
 
 if __name__ == "__main__":
-    env = HandoverGraspingEnv(render=False, img_size=86)
-    pb.configureDebugVisualizer(pb.COV_ENABLE_GUI, 0)
-    pb.resetDebugVisualizerCamera(cameraDistance=.4,
-                                  cameraYaw=65.2,
-                                  cameraPitch=-40.6,
-                                  cameraTargetPosition=(.5, -0.36, 0.40))
-    env.robot.ready()
-<<<<<<< HEAD
-
-    while not np.allclose(env.robot.get_arm_jpos(), HOME_JPOS, atol=.05):
-        pb.stepSimulation()
-        time.sleep(.001)
-
-    env.robot.execute_action(0, -1, 0, 0)
-
-    for _ in range(1000):
-        [pb.stepSimulation() for _ in range(10)]
-        time.sleep(.001)
-    print('after', env.robot.get_arm_jpos())
-    print('after hand pose', env.robot.get_hand_pose())
-
-=======
+    env = HandoverGraspingEnv()
+
     env.plot_obs()
-    
->>>>>>> 73d099ba
+
+
     exit()